/**
 * Copyright (c) 2019 Paul-Louis Ageneau
 *
 * This library is free software; you can redistribute it and/or
 * modify it under the terms of the GNU Lesser General Public
 * License as published by the Free Software Foundation; either
 * version 2.1 of the License, or (at your option) any later version.
 *
 * This library is distributed in the hope that it will be useful,
 * but WITHOUT ANY WARRANTY; without even the implied warranty of
 * MERCHANTABILITY or FITNESS FOR A PARTICULAR PURPOSE.  See the GNU
 * Lesser General Public License for more details.
 *
 * You should have received a copy of the GNU Lesser General Public
 * License along with this library; if not, write to the Free Software
 * Foundation, Inc., 51 Franklin Street, Fifth Floor, Boston, MA 02110-1301 USA
 */

#include "peerconnection.hpp"
#include "certificate.hpp"
#include "include.hpp"
#include "processor.hpp"
#include "threadpool.hpp"

#include "dtlstransport.hpp"
#include "icetransport.hpp"
#include "sctptransport.hpp"

#if RTC_ENABLE_MEDIA
#include "dtlssrtptransport.hpp"
#endif

#include <iomanip>
#include <thread>

namespace rtc {

using namespace std::placeholders;

using std::shared_ptr;
using std::weak_ptr;

PeerConnection::PeerConnection() : PeerConnection(Configuration()) {}

PeerConnection::PeerConnection(const Configuration &config)
    : mConfig(config), mCertificate(make_certificate()), mProcessor(std::make_unique<Processor>()),
      mState(State::New), mGatheringState(GatheringState::New),
      mSignalingState(SignalingState::Stable), mNegotiationNeeded(false) {
	PLOG_VERBOSE << "Creating PeerConnection";

	if (config.portRangeEnd && config.portRangeBegin > config.portRangeEnd)
		throw std::invalid_argument("Invalid port range");
}

PeerConnection::~PeerConnection() {
	PLOG_VERBOSE << "Destroying PeerConnection";
	close();
	mProcessor->join();
}

void PeerConnection::close() {
	PLOG_VERBOSE << "Closing PeerConnection";

	mNegotiationNeeded = false;

	// Close data channels asynchronously
	mProcessor->enqueue(std::bind(&PeerConnection::closeDataChannels, this));

	closeTransports();
}

const Configuration *PeerConnection::config() const { return &mConfig; }

PeerConnection::State PeerConnection::state() const { return mState; }

PeerConnection::GatheringState PeerConnection::gatheringState() const { return mGatheringState; }

PeerConnection::SignalingState PeerConnection::signalingState() const { return mSignalingState; }

std::optional<Description> PeerConnection::localDescription() const {
	std::lock_guard lock(mLocalDescriptionMutex);
	return mLocalDescription;
}

std::optional<Description> PeerConnection::remoteDescription() const {
	std::lock_guard lock(mRemoteDescriptionMutex);
	return mRemoteDescription;
}

bool PeerConnection::hasLocalDescription() const {
	std::lock_guard lock(mLocalDescriptionMutex);
	return bool(mLocalDescription);
}

bool PeerConnection::hasRemoteDescription() const {
	std::lock_guard lock(mRemoteDescriptionMutex);
	return bool(mRemoteDescription);
}

bool PeerConnection::hasMedia() const {
	auto local = localDescription();
	return local && local->hasAudioOrVideo();
}

void PeerConnection::setLocalDescription(Description::Type type) {
	PLOG_VERBOSE << "Setting local description, type=" << Description::typeToString(type);

<<<<<<< HEAD
	if (!std::atomic_load(&mIceTransport)) {
        // RFC 5763: The endpoint that is the offerer MUST use the setup attribute value of
        // setup:actpass.
        // See https://tools.ietf.org/html/rfc5763#section-5
        auto iceTransport = initIceTransport(Description::Role::ActPass);
        Description localDescription = iceTransport->getLocalDescription(Description::Type::Offer);
        processLocalDescription(localDescription);
        iceTransport->gatherLocalCandidates();
	} else {
	    auto localDescription = std::atomic_load(&mIceTransport)->getLocalDescription(Description::Type::Offer);
        processLocalDescription(localDescription);
	}
=======
	SignalingState signalingState = mSignalingState.load();
	if (type == Description::Type::Rollback) {
		if (signalingState == SignalingState::HaveLocalOffer ||
		    signalingState == SignalingState::HaveLocalPranswer) {
			PLOG_DEBUG << "Rolling back pending local description";

			std::unique_lock lock(mLocalDescriptionMutex);
			if (mCurrentLocalDescription) {
				std::vector<Candidate> existingCandidates;
				if (mLocalDescription)
					existingCandidates = mLocalDescription->extractCandidates();

				mLocalDescription.emplace(std::move(*mCurrentLocalDescription));
				mLocalDescription->addCandidates(std::move(existingCandidates));
				mCurrentLocalDescription.reset();
			}
			lock.unlock();

			changeSignalingState(SignalingState::Stable);
		}
		return;
	}

	// Guess the description type if unspecified
	if (type == Description::Type::Unspec) {
		if (mSignalingState == SignalingState::HaveRemoteOffer)
			type = Description::Type::Answer;
		else
			type = Description::Type::Offer;
	}

	// Only a local offer resets the negotiation needed flag
	if (type == Description::Type::Offer && !mNegotiationNeeded.exchange(false)) {
		PLOG_DEBUG << "No negotiation needed";
		return;
	}

	// Get the new signaling state
	SignalingState newSignalingState;
	switch (signalingState) {
	case SignalingState::Stable:
		if (type != Description::Type::Offer) {
			std::ostringstream oss;
			oss << "Unexpected local desciption type " << type << " in signaling state "
			    << signalingState;
			throw std::logic_error(oss.str());
		}
		newSignalingState = SignalingState::HaveLocalOffer;
		break;

	case SignalingState::HaveRemoteOffer:
	case SignalingState::HaveLocalPranswer:
		if (type != Description::Type::Answer && type != Description::Type::Pranswer) {
			std::ostringstream oss;
			oss << "Unexpected local description type " << type
			    << " description in signaling state " << signalingState;
			throw std::logic_error(oss.str());
		}
		newSignalingState = SignalingState::Stable;
		break;

	default: {
		std::ostringstream oss;
		oss << "Unexpected local description in signaling state " << signalingState << ", ignoring";
		LOG_WARNING << oss.str();
		return;
	}
	}

	auto iceTransport = std::atomic_load(&mIceTransport);
	if (!iceTransport) {
		// RFC 5763: The endpoint that is the offerer MUST use the setup attribute value of
		// setup:actpass.
		// See https://tools.ietf.org/html/rfc5763#section-5
		iceTransport = initIceTransport(Description::Role::ActPass);
	}

	Description localDescription = iceTransport->getLocalDescription(type);
	processLocalDescription(std::move(localDescription));

	changeSignalingState(newSignalingState);

	if (mGatheringState == GatheringState::New)
		iceTransport->gatherLocalCandidates();
>>>>>>> 5e876a46
}

void PeerConnection::setRemoteDescription(Description description) {
	PLOG_VERBOSE << "Setting remote description: " << string(description);

	if (description.type() == Description::Type::Rollback) {
		// This is mostly useless because we accept any offer
		PLOG_VERBOSE << "Rolling back pending remote description";
		changeSignalingState(SignalingState::Stable);
		return;
	}

<<<<<<< HEAD
	int activeMediaCount = 0;
	for (unsigned int i = 0; i < description.mediaCount(); ++i)
		std::visit( // reciprocate each media
		    rtc::overloaded{[&](Description::Application *) { ++activeMediaCount; },
		                    [&](Description::Media *media) {
			                    if (media->direction() != Description::Direction::Inactive)
				                    ++activeMediaCount;
		                    }},
		    description.media(i));

//	if (activeMediaCount == 0)
//		throw std::invalid_argument("Remote description has no active media");
=======
	validateRemoteDescription(description);

	// Get the new signaling state
	SignalingState signalingState = mSignalingState.load();
	SignalingState newSignalingState;
	switch (signalingState) {
	case SignalingState::Stable:
		description.hintType(Description::Type::Offer);
		if (description.type() != Description::Type::Offer) {
			std::ostringstream oss;
			oss << "Unexpected remote " << description.type() << " description in signaling state "
			    << signalingState;
			throw std::logic_error(oss.str());
		}
		newSignalingState = SignalingState::HaveRemoteOffer;
		break;

	case SignalingState::HaveLocalOffer:
		description.hintType(Description::Type::Answer);
		if (description.type() == Description::Type::Offer) {
			// The ICE agent will automatically initiate a rollback when a peer that had previously
			// created an offer receives an offer from the remote peer
			setLocalDescription(Description::Type::Rollback);
			newSignalingState = SignalingState::HaveRemoteOffer;
			break;
		}
		if (description.type() != Description::Type::Answer &&
		    description.type() != Description::Type::Pranswer) {
			std::ostringstream oss;
			oss << "Unexpected remote " << description.type() << " description in signaling state "
			    << signalingState;
			throw std::logic_error(oss.str());
		}
		newSignalingState = SignalingState::Stable;
		break;
>>>>>>> 5e876a46

	case SignalingState::HaveRemotePranswer:
		description.hintType(Description::Type::Answer);
		if (description.type() != Description::Type::Answer &&
		    description.type() != Description::Type::Pranswer) {
			std::ostringstream oss;
			oss << "Unexpected remote " << description.type() << " description in signaling state "
			    << signalingState;
			throw std::logic_error(oss.str());
		}
		newSignalingState = SignalingState::Stable;
		break;

	default: {
		std::ostringstream oss;
		oss << "Unexpected remote description in signaling state " << signalingState;
		throw std::logic_error(oss.str());
	}
	}

	// Candidates will be added at the end, extract them for now
	auto remoteCandidates = description.extractCandidates();
	auto type = description.type();

	auto iceTransport = std::atomic_load(&mIceTransport);
	if (!iceTransport)
		iceTransport = initIceTransport(Description::Role::ActPass);

	iceTransport->setRemoteDescription(description);
	processRemoteDescription(std::move(description));

	changeSignalingState(newSignalingState);

	if (type == Description::Type::Offer) {
		// This is an offer, we need to answer
		setLocalDescription(Description::Type::Answer);
	} else {
		// This is an answer
		auto sctpTransport = std::atomic_load(&mSctpTransport);
		if (!sctpTransport && iceTransport->role() == Description::Role::Active) {
			// Since we assumed passive role during DataChannel creation, we need to shift the
			// stream numbers by one to shift them from odd to even.
			std::unique_lock lock(mDataChannelsMutex); // we are going to swap the container
			decltype(mDataChannels) newDataChannels;
			auto it = mDataChannels.begin();
			while (it != mDataChannels.end()) {
				auto channel = it->second.lock();
				if (channel->stream() % 2 == 1)
					channel->mStream -= 1;
				newDataChannels.emplace(channel->stream(), channel);
				++it;
			}
			std::swap(mDataChannels, newDataChannels);
		}
	}

	for (const auto &candidate : remoteCandidates)
		addRemoteCandidate(candidate);
<<<<<<< HEAD
	if (auto transport = std::atomic_load(&mDtlsTransport); transport && transport->state() == rtc::DtlsTransport::State::Connected) {
        openTracks();
    }
=======
>>>>>>> 5e876a46
}

void PeerConnection::addRemoteCandidate(Candidate candidate) {
	PLOG_VERBOSE << "Adding remote candidate: " << string(candidate);
	processRemoteCandidate(std::move(candidate));
}

std::optional<string> PeerConnection::localAddress() const {
	auto iceTransport = std::atomic_load(&mIceTransport);
	return iceTransport ? iceTransport->getLocalAddress() : nullopt;
}

std::optional<string> PeerConnection::remoteAddress() const {
	auto iceTransport = std::atomic_load(&mIceTransport);
	return iceTransport ? iceTransport->getRemoteAddress() : nullopt;
}

shared_ptr<DataChannel> PeerConnection::addDataChannel(string label, string protocol,
                                                       Reliability reliability) {
	// RFC 5763: The answerer MUST use either a setup attribute value of setup:active or
	// setup:passive. [...] Thus, setup:active is RECOMMENDED.
	// See https://tools.ietf.org/html/rfc5763#section-5
	// Therefore, we assume passive role when we are the offerer.
	auto iceTransport = std::atomic_load(&mIceTransport);
	auto role = iceTransport ? iceTransport->role() : Description::Role::Passive;

	auto channel =
	    emplaceDataChannel(role, std::move(label), std::move(protocol), std::move(reliability));

	if (auto transport = std::atomic_load(&mSctpTransport))
		if (transport->state() == SctpTransport::State::Connected)
			channel->open(transport);

	// Renegotiation is needed iff the current local description does not have application
	std::lock_guard lock(mLocalDescriptionMutex);
	if (!mLocalDescription || !mLocalDescription->hasApplication())
		mNegotiationNeeded = true;

	return channel;
}

shared_ptr<DataChannel> PeerConnection::createDataChannel(string label, string protocol,
                                                          Reliability reliability) {
	auto channel = addDataChannel(label, protocol, reliability);
	setLocalDescription();
	return channel;
}

void PeerConnection::onDataChannel(
    std::function<void(shared_ptr<DataChannel> dataChannel)> callback) {
	mDataChannelCallback = callback;
}

void PeerConnection::onLocalDescription(std::function<void(Description description)> callback) {
	mLocalDescriptionCallback = callback;
}

void PeerConnection::onLocalCandidate(std::function<void(Candidate candidate)> callback) {
	mLocalCandidateCallback = callback;
}

void PeerConnection::onStateChange(std::function<void(State state)> callback) {
	mStateChangeCallback = callback;
}

void PeerConnection::onGatheringStateChange(std::function<void(GatheringState state)> callback) {
	mGatheringStateChangeCallback = callback;
}

void PeerConnection::onSignalingStateChange(std::function<void(SignalingState state)> callback) {
	mSignalingStateChangeCallback = callback;
}

std::shared_ptr<Track> PeerConnection::addTrack(Description::Media description) {
<<<<<<< HEAD
//	if (localDescription())
//		throw std::logic_error("Tracks must be created before local description");

=======
>>>>>>> 5e876a46
	if (auto it = mTracks.find(description.mid()); it != mTracks.end())
		if (auto track = it->second.lock())
			return track;

#if !RTC_ENABLE_MEDIA
	if (mTracks.empty()) {
		PLOG_WARNING << "Tracks will be inative (not compiled with SRTP support)";
	}
#endif
	auto track = std::make_shared<Track>(std::move(description));
	mTracks.emplace(std::make_pair(track->mid(), track));
<<<<<<< HEAD
	mTrackLines.emplace_back(track);
=======

	// Renegotiation is needed for the new track
	mNegotiationNeeded = true;

>>>>>>> 5e876a46
	return track;
}

void PeerConnection::onTrack(std::function<void(std::shared_ptr<Track>)> callback) {
	mTrackCallback = callback;
}

shared_ptr<IceTransport> PeerConnection::initIceTransport(Description::Role role) {
	PLOG_VERBOSE << "Starting ICE transport";
	try {
		if (auto transport = std::atomic_load(&mIceTransport))
			return transport;

		auto transport = std::make_shared<IceTransport>(
		    mConfig, role, weak_bind(&PeerConnection::processLocalCandidate, this, _1),
		    [this, weak_this = weak_from_this()](IceTransport::State state) {
			    auto shared_this = weak_this.lock();
			    if (!shared_this)
				    return;
			    switch (state) {
			    case IceTransport::State::Connecting:
				    changeState(State::Connecting);
				    break;
			    case IceTransport::State::Failed:
				    changeState(State::Failed);
				    break;
			    case IceTransport::State::Connected:
				    initDtlsTransport();
				    break;
			    case IceTransport::State::Disconnected:
				    changeState(State::Disconnected);
				    break;
			    default:
				    // Ignore
				    break;
			    }
		    },
		    [this, weak_this = weak_from_this()](IceTransport::GatheringState state) {
			    auto shared_this = weak_this.lock();
			    if (!shared_this)
				    return;
			    switch (state) {
			    case IceTransport::GatheringState::InProgress:
				    changeGatheringState(GatheringState::InProgress);
				    break;
			    case IceTransport::GatheringState::Complete:
				    endLocalCandidates();
				    changeGatheringState(GatheringState::Complete);
				    break;
			    default:
				    // Ignore
				    break;
			    }
		    });

		std::atomic_store(&mIceTransport, transport);
		if (mState == State::Closed) {
			mIceTransport.reset();
			throw std::runtime_error("Connection is closed");
		}
		transport->start();
		return transport;

	} catch (const std::exception &e) {
		PLOG_ERROR << e.what();
		changeState(State::Failed);
		throw std::runtime_error("ICE transport initialization failed");
	}
}

shared_ptr<DtlsTransport> PeerConnection::initDtlsTransport() {
	PLOG_VERBOSE << "Starting DTLS transport";
	try {
		if (auto transport = std::atomic_load(&mDtlsTransport))
			return transport;

		auto certificate = mCertificate.get();
		auto lower = std::atomic_load(&mIceTransport);
		auto verifierCallback = weak_bind(&PeerConnection::checkFingerprint, this, _1);
		auto stateChangeCallback = [this,
		                            weak_this = weak_from_this()](DtlsTransport::State state) {
			auto shared_this = weak_this.lock();
			if (!shared_this)
				return;

			switch (state) {
			case DtlsTransport::State::Connected:
				if (auto remote = remoteDescription(); remote && remote->hasApplication())
					initSctpTransport();
				else
					changeState(State::Connected);

				mProcessor->enqueue(std::bind(&PeerConnection::openTracks, this));
				break;
			case DtlsTransport::State::Failed:
				changeState(State::Failed);
				break;
			case DtlsTransport::State::Disconnected:
				changeState(State::Disconnected);
				break;
			default:
				// Ignore
				break;
			}
		};

		shared_ptr<DtlsTransport> transport;
		if (hasMedia()) {
#if RTC_ENABLE_MEDIA
			PLOG_INFO << "This connection requires media support";

			// DTLS-SRTP
			transport = std::make_shared<DtlsSrtpTransport>(
			    lower, certificate, verifierCallback,
			    std::bind(&PeerConnection::forwardMedia, this, _1), stateChangeCallback);
#else
			PLOG_WARNING << "Ignoring media support (not compiled with SRTP support)";
#endif
		}

		if (!transport) {
			// DTLS only
			transport = std::make_shared<DtlsTransport>(lower, certificate, verifierCallback,
			                                            stateChangeCallback);
		}

		std::atomic_store(&mDtlsTransport, transport);
		if (mState == State::Closed) {
			mDtlsTransport.reset();
			throw std::runtime_error("Connection is closed");
		}
		transport->start();
		return transport;

	} catch (const std::exception &e) {
		PLOG_ERROR << e.what();
		changeState(State::Failed);
		throw std::runtime_error("DTLS transport initialization failed");
	}
}

shared_ptr<SctpTransport> PeerConnection::initSctpTransport() {
	PLOG_VERBOSE << "Starting SCTP transport";
	try {
		if (auto transport = std::atomic_load(&mSctpTransport))
			return transport;

		auto remote = remoteDescription();
		if (!remote || !remote->application())
			throw std::logic_error("Starting SCTP transport without application description");

		uint16_t sctpPort = remote->application()->sctpPort().value_or(DEFAULT_SCTP_PORT);
		auto lower = std::atomic_load(&mDtlsTransport);
		auto transport = std::make_shared<SctpTransport>(
		    lower, sctpPort, weak_bind(&PeerConnection::forwardMessage, this, _1),
		    weak_bind(&PeerConnection::forwardBufferedAmount, this, _1, _2),
		    [this, weak_this = weak_from_this()](SctpTransport::State state) {
			    auto shared_this = weak_this.lock();
			    if (!shared_this)
				    return;
			    switch (state) {
			    case SctpTransport::State::Connected:
				    changeState(State::Connected);
				    mProcessor->enqueue(std::bind(&PeerConnection::openDataChannels, this));
				    break;
			    case SctpTransport::State::Failed:
				    LOG_WARNING << "SCTP transport failed";
				    changeState(State::Failed);
				    mProcessor->enqueue(std::bind(&PeerConnection::remoteCloseDataChannels, this));
				    break;
			    case SctpTransport::State::Disconnected:
				    changeState(State::Disconnected);
				    mProcessor->enqueue(std::bind(&PeerConnection::remoteCloseDataChannels, this));
				    break;
			    default:
				    // Ignore
				    break;
			    }
		    });

		std::atomic_store(&mSctpTransport, transport);
		if (mState == State::Closed) {
			mSctpTransport.reset();
			throw std::runtime_error("Connection is closed");
		}
		transport->start();
		return transport;

	} catch (const std::exception &e) {
		PLOG_ERROR << e.what();
		changeState(State::Failed);
		throw std::runtime_error("SCTP transport initialization failed");
	}
}

void PeerConnection::closeTransports() {
	PLOG_VERBOSE << "Closing transports";

	// Change state to sink state Closed
	if (!changeState(State::Closed))
		return; // already closed

	// Reset callbacks now that state is changed
	resetCallbacks();

	// Initiate transport stop on the processor after closing the data channels
	mProcessor->enqueue([this]() {
		// Pass the pointers to a thread
		auto sctp = std::atomic_exchange(&mSctpTransport, decltype(mSctpTransport)(nullptr));
		auto dtls = std::atomic_exchange(&mDtlsTransport, decltype(mDtlsTransport)(nullptr));
		auto ice = std::atomic_exchange(&mIceTransport, decltype(mIceTransport)(nullptr));
		ThreadPool::Instance().enqueue([sctp, dtls, ice]() mutable {
			if (sctp)
				sctp->stop();
			if (dtls)
				dtls->stop();
			if (ice)
				ice->stop();

			sctp.reset();
			dtls.reset();
			ice.reset();
		});
	});
}

void PeerConnection::endLocalCandidates() {
	std::lock_guard lock(mLocalDescriptionMutex);
	if (mLocalDescription)
		mLocalDescription->endCandidates();
}

bool PeerConnection::checkFingerprint(const std::string &fingerprint) const {
	std::lock_guard lock(mRemoteDescriptionMutex);
	if (auto expectedFingerprint =
	        mRemoteDescription ? mRemoteDescription->fingerprint() : nullopt) {
		return *expectedFingerprint == fingerprint;
	}
	return false;
}

void PeerConnection::forwardMessage(message_ptr message) {
	if (!message) {
		remoteCloseDataChannels();
		return;
	}

	auto channel = findDataChannel(uint16_t(message->stream));
	if (!channel) {
		auto iceTransport = std::atomic_load(&mIceTransport);
		auto sctpTransport = std::atomic_load(&mSctpTransport);
		if (!iceTransport || !sctpTransport)
			return;

		const byte dataChannelOpenMessage{0x03};
		unsigned int remoteParity = (iceTransport->role() == Description::Role::Active) ? 1 : 0;
		if (message->type == Message::Control && *message->data() == dataChannelOpenMessage &&
		    message->stream % 2 == remoteParity) {

			channel =
			    std::make_shared<DataChannel>(shared_from_this(), sctpTransport, message->stream);
			channel->onOpen(weak_bind(&PeerConnection::triggerDataChannel, this,
			                          weak_ptr<DataChannel>{channel}));
			mDataChannels.insert(std::make_pair(message->stream, channel));
		} else {
			// Invalid, close the DataChannel
			sctpTransport->closeStream(message->stream);
			return;
		}
	}

	channel->incoming(message);
}

void PeerConnection::forwardMedia(message_ptr message) {
	if (!message)
		return;


	// Browsers like to compound their packets with a random SSRC.
	// we have to do this monstrosity to distribute the report blocks
    std::optional<string> mid;
    if (message->type == Message::Control) {
        unsigned int offset = 0;
        std::vector<SSRC> ssrcsFound;
        bool hasFound = false;

        while ((sizeof(rtc::RTCP_HEADER) + offset) < message->size()) {
            auto header = (rtc::RTCP_HEADER *) (message->data() + offset);
            if (header->lengthInBytes() > message->size() - offset) {
                PLOG_WARNING << "Packet was truncated";
                break;
            } else {
                if (header->payloadType() == 205 || header->payloadType() == 206) {
                     auto rtcpfb = (RTCP_FB_HEADER*) header;
                     auto ssrc = rtcpfb->getPacketSenderSSRC();
                    mid = getMidFromSSRC(ssrc);
                    if (mid.has_value() && std::find(ssrcsFound.begin(), ssrcsFound.end(), ssrc) == ssrcsFound.end()) {
                        hasFound = true;
                        std::shared_lock lock(mTracksMutex); // read-only
                        if (auto it = mTracks.find(*mid); it != mTracks.end()) {
                            if (auto track = it->second.lock()) {
                                track->incoming(message);
                            }
                        }
                        ssrcsFound.emplace_back(ssrc);
                    }

                    ssrc = rtcpfb->getMediaSourceSSRC();
                    mid = getMidFromSSRC(ssrc);
                    if (mid.has_value() && std::find(ssrcsFound.begin(), ssrcsFound.end(), ssrc) == ssrcsFound.end()) {
                        hasFound = true;
                        std::shared_lock lock(mTracksMutex); // read-only
                        if (auto it = mTracks.find(*mid); it != mTracks.end()) {
                            if (auto track = it->second.lock()) {
                                track->incoming(message);
                            }
                        }
                        ssrcsFound.emplace_back(ssrc);
                    }
                }else if (header->payloadType() == 200 || header->payloadType() == 201) {
                    auto rtcpsr = (RTCP_SR*) header;
                    auto ssrc = rtcpsr->senderSSRC();
                    mid = getMidFromSSRC(ssrc);
                    if (mid.has_value() && std::find(ssrcsFound.begin(), ssrcsFound.end(), ssrc) == ssrcsFound.end()) {
                        hasFound = true;
                        std::shared_lock lock(mTracksMutex); // read-only
                        if (auto it = mTracks.find(*mid); it != mTracks.end()) {
                            if (auto track = it->second.lock()) {
                                track->incoming(message);
                            }
                        }
                        ssrcsFound.emplace_back(ssrc);
                    }
                    for (int i = 0; i < rtcpsr->header.reportCount(); i++) {
                        auto block = rtcpsr->getReportBlock(i);
                        ssrc = block->getSSRC();
                        mid = getMidFromSSRC(ssrc);
                        if (mid.has_value() && std::find(ssrcsFound.begin(), ssrcsFound.end(), ssrc) == ssrcsFound.end()) {
                            hasFound = true;
                            std::shared_lock lock(mTracksMutex); // read-only
                            if (auto it = mTracks.find(*mid); it != mTracks.end()) {
                                if (auto track = it->second.lock()) {
                                    track->incoming(message);
                                }
                            }
                            ssrcsFound.emplace_back(ssrc);
                        }
                    }
                }else {
		    // This warning is commonly thrown with SDES PT=202
                    // PLOG_WARNING << "Unknown packet type: " << (int) header->payloadType();
                }
            }
            offset += header->lengthInBytes();
        }

        if (hasFound)
            return;
    }

    unsigned int ssrc = message->stream;
    mid = getMidFromSSRC(ssrc);

	if (!mid) {
	    /* TODO
	     *   So the problem is that when stop sending streams, we stop getting report blocks for those streams
	     *   Therefore when we get compound RTCP packets, they are empty, and we can't forward them.
	     *   Therefore, it is expected that we don't know where to forward packets.
	     *   Is this ideal? No! Do I know how to fix it? No!
	     */
		//PLOG_WARNING << "Track not found for SSRC " << ssrc << ", dropping";
		return;
	}

	std::shared_lock lock(mTracksMutex); // read-only
	if (auto it = mTracks.find(*mid); it != mTracks.end())
		if (auto track = it->second.lock())
			track->incoming(message);
}

std::optional<std::string> PeerConnection::getMidFromSSRC(SSRC ssrc) {
    if (auto it = mMidFromSssrc.find(ssrc); it != mMidFromSssrc.end()) {
        return it->second;
    } else {
        std::lock_guard lock(mLocalDescriptionMutex);
        if (!mLocalDescription)
            return nullopt;

        for (unsigned int i = 0; i < mRemoteDescription->mediaCount(); ++i) {
            if (auto found = std::visit(
                    rtc::overloaded{[&](Description::Application *) -> std::optional<string> {
                        return std::nullopt;
                    },
                                    [&](Description::Media *media) -> std::optional<string> {
                                        return media->hasSSRC(ssrc)
                                               ? std::make_optional(media->mid())
                                               : nullopt;
                                    }},
                    mRemoteDescription->media(i))) {

                mMidFromSssrc.emplace(ssrc, *found);
                return *found;
            }
        }

        for (unsigned int i = 0; i < mLocalDescription->mediaCount(); ++i) {
            if (auto found = std::visit(
                    rtc::overloaded{[&](Description::Application *) -> std::optional<string> {
                        return std::nullopt;
                    },
                                    [&](Description::Media *media) -> std::optional<string> {
                                        return media->hasSSRC(ssrc)
                                               ? std::make_optional(media->mid())
                                               : nullopt;
                                    }},
                    mLocalDescription->media(i))) {

                mMidFromSssrc.emplace(ssrc, *found);
                return *found;
            }
        }
    }
    return nullopt;
}

void PeerConnection::forwardBufferedAmount(uint16_t stream, size_t amount) {
	if (auto channel = findDataChannel(stream))
		channel->triggerBufferedAmount(amount);
}

shared_ptr<DataChannel> PeerConnection::emplaceDataChannel(Description::Role role, string label,
                                                           string protocol,
                                                           Reliability reliability) {
	// The active side must use streams with even identifiers, whereas the passive side must use
	// streams with odd identifiers.
	// See https://tools.ietf.org/html/draft-ietf-rtcweb-data-protocol-09#section-6
	std::unique_lock lock(mDataChannelsMutex); // we are going to emplace
	unsigned int stream = (role == Description::Role::Active) ? 0 : 1;
	while (mDataChannels.find(stream) != mDataChannels.end()) {
		stream += 2;
		if (stream >= 65535)
			throw std::runtime_error("Too many DataChannels");
	}
	auto channel = std::make_shared<DataChannel>(shared_from_this(), stream, std::move(label),
	                                             std::move(protocol), std::move(reliability));
	mDataChannels.emplace(std::make_pair(stream, channel));
	return channel;
}

shared_ptr<DataChannel> PeerConnection::findDataChannel(uint16_t stream) {
	std::shared_lock lock(mDataChannelsMutex); // read-only
	if (auto it = mDataChannels.find(stream); it != mDataChannels.end())
		if (auto channel = it->second.lock())
			return channel;

	return nullptr;
}

void PeerConnection::iterateDataChannels(
    std::function<void(shared_ptr<DataChannel> channel)> func) {
	// Iterate
	{
		std::shared_lock lock(mDataChannelsMutex); // read-only
		auto it = mDataChannels.begin();
		while (it != mDataChannels.end()) {
			auto channel = it->second.lock();
			if (channel && !channel->isClosed())
				func(channel);

			++it;
		}
	}

	// Cleanup
	{
		std::unique_lock lock(mDataChannelsMutex); // we are going to erase
		auto it = mDataChannels.begin();
		while (it != mDataChannels.end()) {
			if (!it->second.lock()) {
				it = mDataChannels.erase(it);
				continue;
			}

			++it;
		}
	}
}

void PeerConnection::openDataChannels() {
	if (auto transport = std::atomic_load(&mSctpTransport))
		iterateDataChannels([&](shared_ptr<DataChannel> channel) { channel->open(transport); });
}

void PeerConnection::closeDataChannels() {
	iterateDataChannels([&](shared_ptr<DataChannel> channel) { channel->close(); });
}

void PeerConnection::remoteCloseDataChannels() {
	iterateDataChannels([&](shared_ptr<DataChannel> channel) { channel->remoteClose(); });
}

void PeerConnection::incomingTrack(Description::Media description) {
	std::unique_lock lock(mTracksMutex); // we are going to emplace
#if !RTC_ENABLE_MEDIA
	if (mTracks.empty()) {
		PLOG_WARNING << "Tracks will be inative (not compiled with SRTP support)";
	}
#endif
	if (mTracks.find(description.mid()) == mTracks.end()) {
		auto track = std::make_shared<Track>(std::move(description));
		mTracks.emplace(std::make_pair(track->mid(), track));
		triggerTrack(std::move(track));
	}
}

void PeerConnection::openTracks() {
#if RTC_ENABLE_MEDIA
	if (auto transport = std::atomic_load(&mDtlsTransport)) {
		auto srtpTransport = std::reinterpret_pointer_cast<DtlsSrtpTransport>(transport);
		std::shared_lock lock(mTracksMutex); // read-only
<<<<<<< HEAD
            for (unsigned int i = 0; i < mTrackLines.size(); i++) {
                if (auto track = mTrackLines[i].lock()) {
//                    srtpTransport->addSSRC(0);

//                    for (auto ssrc : track->description().getSSRCs()) {
//                        PLOG_DEBUG << "Adding " << ssrc << " to list";
//                        srtpTransport->addSSRC(ssrc);
//                    }
//                    for (auto ssrc : std::get<rtc::Description::Media *>(remoteDescription()->media(i))->getSSRCs()) {
//                        PLOG_DEBUG << "Adding " << ssrc << " to list";
//                        srtpTransport->addSSRC(ssrc);
//                    }

                if (!track->isOpen()) {
                    track->open(srtpTransport);
                }
            }
        }
=======
		for (auto it = mTracks.begin(); it != mTracks.end(); ++it)
			if (auto track = it->second.lock())
				if (!track->isOpen())
					track->open(srtpTransport);
>>>>>>> 5e876a46
	}
#endif
}

void PeerConnection::validateRemoteDescription(const Description &description) {
	if (!description.iceUfrag())
		throw std::invalid_argument("Remote description has no ICE user fragment");

	if (!description.icePwd())
		throw std::invalid_argument("Remote description has no ICE password");

	if (!description.fingerprint())
		throw std::invalid_argument("Remote description has no fingerprint");

	if (description.mediaCount() == 0)
		throw std::invalid_argument("Remote description has no media line");

	int activeMediaCount = 0;
	for (int i = 0; i < description.mediaCount(); ++i)
		std::visit(rtc::overloaded{[&](const Description::Application *) { ++activeMediaCount; },
		                           [&](const Description::Media *media) {
			                           if (media->direction() != Description::Direction::Inactive)
				                           ++activeMediaCount;
		                           }},
		           description.media(i));

<<<<<<< HEAD
    auto remote = remoteDescription();
	if (remote && remote->type() == Description::Type::Offer) {
=======
	if (activeMediaCount == 0)
		throw std::invalid_argument("Remote description has no active media");

	if (auto local = localDescription(); local && local->iceUfrag() && local->icePwd())
		if (*description.iceUfrag() == *local->iceUfrag() &&
		    *description.icePwd() == *local->icePwd())
			throw std::logic_error("Got the local description as remote description");

	PLOG_VERBOSE << "Remote description looks valid";
}

void PeerConnection::processLocalDescription(Description description) {
	if (auto remote = remoteDescription()) {
>>>>>>> 5e876a46
		// Reciprocate remote description
		for (unsigned int i = 0; i < remote->mediaCount(); ++i)
			std::visit( // reciprocate each media
			    rtc::overloaded{
			        [&](Description::Application *app) {
				        auto reciprocated = app->reciprocate();
				        reciprocated.hintSctpPort(DEFAULT_SCTP_PORT);
				        reciprocated.setMaxMessageSize(LOCAL_MAX_MESSAGE_SIZE);

				        PLOG_DEBUG << "Reciprocating application in local description, mid=\""
				                   << reciprocated.mid() << "\"";

				        description.addMedia(std::move(reciprocated));
			        },
			        [&](Description::Media *media) {
				        auto reciprocated = media->reciprocate();
#if !RTC_ENABLE_MEDIA
				        // No media support, mark as inactive
				        reciprocated.setDirection(Description::Direction::Inactive);
#endif
				        incomingTrack(reciprocated);

				        PLOG_DEBUG
				            << "Reciprocating media in local description, mid=\""
				            << reciprocated.mid() << "\", active=" << std::boolalpha
				            << (reciprocated.direction() != Description::Direction::Inactive);

				        description.addMedia(std::move(reciprocated));
			        },
			    },
			    remote->media(i));
	}

	if (description.type() == Description::Type::Offer) {
		// This is an offer, add locally created data channels and tracks
		// Add application for data channels
		if (!description.hasApplication()) {
			std::shared_lock lock(mDataChannelsMutex);
			if (!mDataChannels.empty()) {
				Description::Application app("data");
				app.setSctpPort(DEFAULT_SCTP_PORT);
				app.setMaxMessageSize(LOCAL_MAX_MESSAGE_SIZE);

				PLOG_DEBUG << "Adding application to local description, mid=\"" << app.mid()
				           << "\"";

				description.addMedia(std::move(app));
			}
		}

		// Add media for local tracks
<<<<<<< HEAD
		{
			std::shared_lock lock(mTracksMutex);
//			for (auto it = mTracks.begin(); it != mTracks.end(); ++it) {
            for (auto ptr : mTrackLines) {
				if (auto track = ptr.lock()) {
					auto media = track->description();
#if RTC_ENABLE_MEDIA
					if (media.direction() != Description::Direction::Inactive)
						++activeMediaCount;
#else
					// No media support, mark as inactive
					media.setDirection(Description::Direction::Inactive);
=======
		std::shared_lock lock(mTracksMutex);
		for (auto it = mTracks.begin(); it != mTracks.end(); ++it) {
			if (description.hasMid(it->first))
				continue;

			if (auto track = it->second.lock()) {
				auto media = track->description();
#if !RTC_ENABLE_MEDIA
				// No media support, mark as inactive
				media.setDirection(Description::Direction::Inactive);
>>>>>>> 5e876a46
#endif
				PLOG_DEBUG << "Adding media to local description, mid=\"" << media.mid()
				           << "\", active=" << std::boolalpha
				           << (media.direction() != Description::Direction::Inactive);

				description.addMedia(std::move(media));
			}
		}
	}

<<<<<<< HEAD
	// There must be at least one active media to negociate
//	if (activeMediaCount == 0)
//		throw std::runtime_error("Nothing to negociate");

=======
>>>>>>> 5e876a46
	// Set local fingerprint (wait for certificate if necessary)
	description.setFingerprint(mCertificate.get()->fingerprint());

	{
		// Set as local description
		std::lock_guard lock(mLocalDescriptionMutex);

		std::vector<Candidate> existingCandidates;
		if (mLocalDescription) {
			existingCandidates = mLocalDescription->extractCandidates();
			mCurrentLocalDescription.emplace(std::move(*mLocalDescription));
		}

		mLocalDescription.emplace(std::move(description));
		mLocalDescription->addCandidates(std::move(existingCandidates));
	}

	mProcessor->enqueue([this, description = *mLocalDescription]() {
		PLOG_VERBOSE << "Issuing local description: " << description;
		mLocalDescriptionCallback(std::move(description));
	});

	// Reciprocated tracks might need to be open
	if (auto dtlsTransport = std::atomic_load(&mDtlsTransport);
	    dtlsTransport && dtlsTransport->state() == Transport::State::Connected)
		mProcessor->enqueue(std::bind(&PeerConnection::openTracks, this));
}

void PeerConnection::processLocalCandidate(Candidate candidate) {
	std::lock_guard lock(mLocalDescriptionMutex);
	if (!mLocalDescription)
		throw std::logic_error("Got a local candidate without local description");

	candidate.resolve(Candidate::ResolveMode::Simple); // for proper SDP generation later
	mLocalDescription->addCandidate(candidate);

	mProcessor->enqueue([this, candidate = std::move(candidate)]() {
		PLOG_VERBOSE << "Issuing local candidate: " << candidate;
		mLocalCandidateCallback(std::move(candidate));
	});
}

void PeerConnection::processRemoteDescription(Description description) {
	{
		// Set as remote description
		std::lock_guard lock(mRemoteDescriptionMutex);

		std::vector<Candidate> existingCandidates;
		if (mRemoteDescription)
			existingCandidates = mRemoteDescription->extractCandidates();

		mRemoteDescription.emplace(std::move(description));
		mRemoteDescription->addCandidates(std::move(existingCandidates));
	}

	if (description.hasApplication()) {
		auto dtlsTransport = std::atomic_load(&mDtlsTransport);
		auto sctpTransport = std::atomic_load(&mSctpTransport);
		if (!sctpTransport && dtlsTransport &&
		    dtlsTransport->state() == Transport::State::Connected)
			initSctpTransport();
	}
}

void PeerConnection::processRemoteCandidate(Candidate candidate) {
	auto iceTransport = std::atomic_load(&mIceTransport);
	if (!iceTransport)
		throw std::logic_error("Remote candidate set without remote description");

	if (candidate.resolve(Candidate::ResolveMode::Simple)) {
		iceTransport->addRemoteCandidate(candidate);
	} else {
		// OK, we might need a lookup, do it asynchronously
		// We don't use the thread pool because we have no control on the timeout
		weak_ptr<IceTransport> weakIceTransport{iceTransport};
		std::thread t([weakIceTransport, candidate]() mutable {
			if (candidate.resolve(Candidate::ResolveMode::Lookup))
				if (auto iceTransport = weakIceTransport.lock())
					iceTransport->addRemoteCandidate(candidate);
		});
		t.detach();
	}

	{
		std::lock_guard lock(mRemoteDescriptionMutex);
		if (!mRemoteDescription)
			throw std::logic_error("Got a remote candidate without remote description");

		mRemoteDescription->addCandidate(candidate);
	}
}

void PeerConnection::triggerDataChannel(weak_ptr<DataChannel> weakDataChannel) {
	auto dataChannel = weakDataChannel.lock();
	if (!dataChannel)
		return;

	mProcessor->enqueue(
	    [this, dataChannel = std::move(dataChannel)]() { mDataChannelCallback(dataChannel); });
}

void PeerConnection::triggerTrack(std::shared_ptr<Track> track) {
	mProcessor->enqueue([this, track = std::move(track)]() { mTrackCallback(track); });
}

bool PeerConnection::changeState(State state) {
	State current;
	do {
		current = mState.load();
		if (current == State::Closed)
			return false;
		if (current == state)
			return false;

	} while (!mState.compare_exchange_weak(current, state));

	std::ostringstream s;
	s << state;
	PLOG_INFO << "Changed state to " << s.str();

	if (state == State::Closed)
		// This is the last state change, so we may steal the callback
		mProcessor->enqueue([cb = std::move(mStateChangeCallback)]() { cb(State::Closed); });
	else
		mProcessor->enqueue([this, state]() { mStateChangeCallback(state); });

	return true;
}

bool PeerConnection::changeGatheringState(GatheringState state) {
	if (mGatheringState.exchange(state) == state)
		return false;
	
	std::ostringstream s;
	s << state;
	PLOG_INFO << "Changed gathering state to " << s.str();
	mProcessor->enqueue([this, state] { mGatheringStateChangeCallback(state); });
	return true;
}

bool PeerConnection::changeSignalingState(SignalingState state) {
	if (mSignalingState.exchange(state) == state) 
		return false;
	
	std::ostringstream s;
	s << state;
	PLOG_INFO << "Changed signaling state to " << s.str();
	mProcessor->enqueue([this, state] { mSignalingStateChangeCallback(state); });
	return true;
}

void PeerConnection::resetCallbacks() {
	// Unregister all callbacks
	mDataChannelCallback = nullptr;
	mLocalDescriptionCallback = nullptr;
	mLocalCandidateCallback = nullptr;
	mStateChangeCallback = nullptr;
	mGatheringStateChangeCallback = nullptr;
}

bool PeerConnection::getSelectedCandidatePair([[maybe_unused]] Candidate *local,
                                              [[maybe_unused]] Candidate *remote) {
	auto iceTransport = std::atomic_load(&mIceTransport);
	return iceTransport ? iceTransport->getSelectedCandidatePair(local, remote) : false;
}

void PeerConnection::clearStats() {
	auto sctpTransport = std::atomic_load(&mSctpTransport);
	if (sctpTransport)
		return sctpTransport->clearStats();
}

size_t PeerConnection::bytesSent() {
	auto sctpTransport = std::atomic_load(&mSctpTransport);
	if (sctpTransport)
		return sctpTransport->bytesSent();
	return 0;
}

size_t PeerConnection::bytesReceived() {
	auto sctpTransport = std::atomic_load(&mSctpTransport);
	if (sctpTransport)
		return sctpTransport->bytesReceived();
	return 0;
}

std::optional<std::chrono::milliseconds> PeerConnection::rtt() {
	auto sctpTransport = std::atomic_load(&mSctpTransport);
	if (sctpTransport)
		return sctpTransport->rtt();
	return std::nullopt;
}

} // namespace rtc

std::ostream &operator<<(std::ostream &out, rtc::PeerConnection::State state) {
	using State = rtc::PeerConnection::State;
	const char *str;
	switch (state) {
	case State::New:
		str = "new";
		break;
	case State::Connecting:
		str = "connecting";
		break;
	case State::Connected:
		str = "connected";
		break;
	case State::Disconnected:
		str = "disconnected";
		break;
	case State::Failed:
		str = "failed";
		break;
	case State::Closed:
		str = "closed";
		break;
	default:
		str = "unknown";
		break;
	}
	return out << str;
}

std::ostream &operator<<(std::ostream &out, rtc::PeerConnection::GatheringState state) {
	using GatheringState = rtc::PeerConnection::GatheringState;
	const char *str;
	switch (state) {
	case GatheringState::New:
		str = "new";
		break;
	case GatheringState::InProgress:
		str = "in-progress";
		break;
	case GatheringState::Complete:
		str = "complete";
		break;
	default:
		str = "unknown";
		break;
	}
	return out << str;
}

std::ostream &operator<<(std::ostream &out, rtc::PeerConnection::SignalingState state) {
	using SignalingState = rtc::PeerConnection::SignalingState;
	const char *str;
	switch (state) {
	case SignalingState::Stable:
		str = "stable";
		break;
	case SignalingState::HaveLocalOffer:
		str = "have-local-offer";
		break;
	case SignalingState::HaveRemoteOffer:
		str = "have-remote-offer";
		break;
	case SignalingState::HaveLocalPranswer:
		str = "have-local-pranswer";
		break;
	case SignalingState::HaveRemotePranswer:
		str = "have-remote-pranswer";
		break;
	default:
		str = "unknown";
		break;
	}
	return out << str;
}<|MERGE_RESOLUTION|>--- conflicted
+++ resolved
@@ -105,20 +105,7 @@
 void PeerConnection::setLocalDescription(Description::Type type) {
 	PLOG_VERBOSE << "Setting local description, type=" << Description::typeToString(type);
 
-<<<<<<< HEAD
-	if (!std::atomic_load(&mIceTransport)) {
-        // RFC 5763: The endpoint that is the offerer MUST use the setup attribute value of
-        // setup:actpass.
-        // See https://tools.ietf.org/html/rfc5763#section-5
-        auto iceTransport = initIceTransport(Description::Role::ActPass);
-        Description localDescription = iceTransport->getLocalDescription(Description::Type::Offer);
-        processLocalDescription(localDescription);
-        iceTransport->gatherLocalCandidates();
-	} else {
-	    auto localDescription = std::atomic_load(&mIceTransport)->getLocalDescription(Description::Type::Offer);
-        processLocalDescription(localDescription);
-	}
-=======
+
 	SignalingState signalingState = mSignalingState.load();
 	if (type == Description::Type::Rollback) {
 		if (signalingState == SignalingState::HaveLocalOffer ||
@@ -203,7 +190,6 @@
 
 	if (mGatheringState == GatheringState::New)
 		iceTransport->gatherLocalCandidates();
->>>>>>> 5e876a46
 }
 
 void PeerConnection::setRemoteDescription(Description description) {
@@ -216,20 +202,6 @@
 		return;
 	}
 
-<<<<<<< HEAD
-	int activeMediaCount = 0;
-	for (unsigned int i = 0; i < description.mediaCount(); ++i)
-		std::visit( // reciprocate each media
-		    rtc::overloaded{[&](Description::Application *) { ++activeMediaCount; },
-		                    [&](Description::Media *media) {
-			                    if (media->direction() != Description::Direction::Inactive)
-				                    ++activeMediaCount;
-		                    }},
-		    description.media(i));
-
-//	if (activeMediaCount == 0)
-//		throw std::invalid_argument("Remote description has no active media");
-=======
 	validateRemoteDescription(description);
 
 	// Get the new signaling state
@@ -265,7 +237,6 @@
 		}
 		newSignalingState = SignalingState::Stable;
 		break;
->>>>>>> 5e876a46
 
 	case SignalingState::HaveRemotePranswer:
 		description.hintType(Description::Type::Answer);
@@ -324,12 +295,6 @@
 
 	for (const auto &candidate : remoteCandidates)
 		addRemoteCandidate(candidate);
-<<<<<<< HEAD
-	if (auto transport = std::atomic_load(&mDtlsTransport); transport && transport->state() == rtc::DtlsTransport::State::Connected) {
-        openTracks();
-    }
-=======
->>>>>>> 5e876a46
 }
 
 void PeerConnection::addRemoteCandidate(Candidate candidate) {
@@ -404,12 +369,7 @@
 }
 
 std::shared_ptr<Track> PeerConnection::addTrack(Description::Media description) {
-<<<<<<< HEAD
-//	if (localDescription())
-//		throw std::logic_error("Tracks must be created before local description");
-
-=======
->>>>>>> 5e876a46
+
 	if (auto it = mTracks.find(description.mid()); it != mTracks.end())
 		if (auto track = it->second.lock())
 			return track;
@@ -421,14 +381,10 @@
 #endif
 	auto track = std::make_shared<Track>(std::move(description));
 	mTracks.emplace(std::make_pair(track->mid(), track));
-<<<<<<< HEAD
-	mTrackLines.emplace_back(track);
-=======
 
 	// Renegotiation is needed for the new track
 	mNegotiationNeeded = true;
 
->>>>>>> 5e876a46
 	return track;
 }
 
@@ -950,31 +906,10 @@
 	if (auto transport = std::atomic_load(&mDtlsTransport)) {
 		auto srtpTransport = std::reinterpret_pointer_cast<DtlsSrtpTransport>(transport);
 		std::shared_lock lock(mTracksMutex); // read-only
-<<<<<<< HEAD
-            for (unsigned int i = 0; i < mTrackLines.size(); i++) {
-                if (auto track = mTrackLines[i].lock()) {
-//                    srtpTransport->addSSRC(0);
-
-//                    for (auto ssrc : track->description().getSSRCs()) {
-//                        PLOG_DEBUG << "Adding " << ssrc << " to list";
-//                        srtpTransport->addSSRC(ssrc);
-//                    }
-//                    for (auto ssrc : std::get<rtc::Description::Media *>(remoteDescription()->media(i))->getSSRCs()) {
-//                        PLOG_DEBUG << "Adding " << ssrc << " to list";
-//                        srtpTransport->addSSRC(ssrc);
-//                    }
-
-                if (!track->isOpen()) {
-                    track->open(srtpTransport);
-                }
-            }
-        }
-=======
 		for (auto it = mTracks.begin(); it != mTracks.end(); ++it)
 			if (auto track = it->second.lock())
 				if (!track->isOpen())
 					track->open(srtpTransport);
->>>>>>> 5e876a46
 	}
 #endif
 }
@@ -993,7 +928,7 @@
 		throw std::invalid_argument("Remote description has no media line");
 
 	int activeMediaCount = 0;
-	for (int i = 0; i < description.mediaCount(); ++i)
+	for (size_t i = 0; i < description.mediaCount(); ++i)
 		std::visit(rtc::overloaded{[&](const Description::Application *) { ++activeMediaCount; },
 		                           [&](const Description::Media *media) {
 			                           if (media->direction() != Description::Direction::Inactive)
@@ -1001,10 +936,6 @@
 		                           }},
 		           description.media(i));
 
-<<<<<<< HEAD
-    auto remote = remoteDescription();
-	if (remote && remote->type() == Description::Type::Offer) {
-=======
 	if (activeMediaCount == 0)
 		throw std::invalid_argument("Remote description has no active media");
 
@@ -1018,7 +949,6 @@
 
 void PeerConnection::processLocalDescription(Description description) {
 	if (auto remote = remoteDescription()) {
->>>>>>> 5e876a46
 		// Reciprocate remote description
 		for (unsigned int i = 0; i < remote->mediaCount(); ++i)
 			std::visit( // reciprocate each media
@@ -1070,20 +1000,7 @@
 		}
 
 		// Add media for local tracks
-<<<<<<< HEAD
-		{
-			std::shared_lock lock(mTracksMutex);
-//			for (auto it = mTracks.begin(); it != mTracks.end(); ++it) {
-            for (auto ptr : mTrackLines) {
-				if (auto track = ptr.lock()) {
-					auto media = track->description();
-#if RTC_ENABLE_MEDIA
-					if (media.direction() != Description::Direction::Inactive)
-						++activeMediaCount;
-#else
-					// No media support, mark as inactive
-					media.setDirection(Description::Direction::Inactive);
-=======
+
 		std::shared_lock lock(mTracksMutex);
 		for (auto it = mTracks.begin(); it != mTracks.end(); ++it) {
 			if (description.hasMid(it->first))
@@ -1094,7 +1011,6 @@
 #if !RTC_ENABLE_MEDIA
 				// No media support, mark as inactive
 				media.setDirection(Description::Direction::Inactive);
->>>>>>> 5e876a46
 #endif
 				PLOG_DEBUG << "Adding media to local description, mid=\"" << media.mid()
 				           << "\", active=" << std::boolalpha
@@ -1105,13 +1021,6 @@
 		}
 	}
 
-<<<<<<< HEAD
-	// There must be at least one active media to negociate
-//	if (activeMediaCount == 0)
-//		throw std::runtime_error("Nothing to negociate");
-
-=======
->>>>>>> 5e876a46
 	// Set local fingerprint (wait for certificate if necessary)
 	description.setFingerprint(mCertificate.get()->fingerprint());
 
