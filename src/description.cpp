/**
 * Copyright (c) 2019-2020 Paul-Louis Ageneau
 * Copyright (c) 2020 Staz Modrzynski
 *
 * This library is free software; you can redistribute it and/or
 * modify it under the terms of the GNU Lesser General Public
 * License as published by the Free Software Foundation; either
 * version 2.1 of the License, or (at your option) any later version.
 *
 * This library is distributed in the hope that it will be useful,
 * but WITHOUT ANY WARRANTY; without even the implied warranty of
 * MERCHANTABILITY or FITNESS FOR A PARTICULAR PURPOSE.  See the GNU
 * Lesser General Public License for more details.
 *
 * You should have received a copy of the GNU Lesser General Public
 * License along with this library; if not, write to the Free Software
 * Foundation, Inc., 51 Franklin Street, Fifth Floor, Boston, MA 02110-1301 USA
 */

#include "description.hpp"

#include <algorithm>
#include <array>
#include <cctype>
#include <chrono>
#include <iostream>
#include <random>
#include <sstream>
#include <unordered_map>

using std::shared_ptr;
using std::chrono::system_clock;

namespace {

using std::string;
using std::string_view;

inline bool match_prefix(string_view str, string_view prefix) {
	return str.size() >= prefix.size() &&
	       std::mismatch(prefix.begin(), prefix.end(), str.begin()).first == prefix.end();
}

inline void trim_end(string &str) {
	str.erase(
	    std::find_if(str.rbegin(), str.rend(), [](char c) { return !std::isspace(c); }).base(),
	    str.end());
}

inline std::pair<string_view, string_view> parse_pair(string_view attr) {
	string_view key, value;
	if (size_t separator = attr.find(':'); separator != string::npos) {
		key = attr.substr(0, separator);
		value = attr.substr(separator + 1);
	} else {
		key = attr;
	}
	return std::make_pair(std::move(key), std::move(value));
}

template <typename T> T to_integer(string_view s) {
	return std::is_signed<T>::value ? T(std::stol(string(s))) : T(std::stoul(string(s)));
}

} // namespace

namespace rtc {

Description::Description(const string &sdp, Type type, Role role)
    : mType(Type::Unspec), mRole(role) {
	hintType(type);

<<<<<<< HEAD
	auto seed = static_cast<unsigned int>(system_clock::now().time_since_epoch().count());
	std::default_random_engine generator(seed);
	std::uniform_int_distribution<uint32_t> uniform;
	mSessionId = std::to_string(uniform(generator));

=======
	int index = -1;
	std::shared_ptr<Entry> current;
>>>>>>> 769f26e9
	std::istringstream ss(sdp);
	std::shared_ptr<Entry> current;

	int index = -1;
	string line;
	while (std::getline(ss, line) || !line.empty()) {
		trim_end(line);

		if (match_prefix(line, "m=")) { // Media description line (aka m-line)
			current = createEntry(line.substr(2), std::to_string(++index), Direction::Unknown);

		} else if (match_prefix(line, "o=")) { // Origin line
			std::istringstream origin(line.substr(2));
			origin >> mUsername >> mSessionId;

		} else if (match_prefix(line, "a=")) { // Attribute line
			string attr = line.substr(2);
			auto [key, value] = parse_pair(attr);

			if (key == "setup") {
				if (value == "active")
					mRole = Role::Active;
				else if (value == "passive")
					mRole = Role::Passive;
				else
					mRole = Role::ActPass;

			} else if (key == "fingerprint") {
				if (match_prefix(value, "sha-256 ")) {
					mFingerprint = value.substr(8);
					std::transform(mFingerprint->begin(), mFingerprint->end(),
					               mFingerprint->begin(),
					               [](char c) { return char(std::toupper(c)); });
				} else {
					PLOG_WARNING << "Unknown SDP fingerprint format: " << value;
				}
			} else if (key == "ice-ufrag") {
				mIceUfrag = value;
			} else if (key == "ice-pwd") {
				mIcePwd = value;
			} else if (key == "candidate") {
				addCandidate(Candidate(attr, bundleMid()));
			} else if (key == "end-of-candidates") {
				mEnded = true;
			} else if (current) {
				current->parseSdpLine(std::move(line));
			}

		} else if (current) {
			current->parseSdpLine(std::move(line));
		}
<<<<<<< HEAD
	};
=======
	}

	if (mUsername.empty())
		mUsername = "rtc";

	if (mSessionId.empty()) {
		auto seed = static_cast<unsigned int>(system_clock::now().time_since_epoch().count());
		std::default_random_engine generator(seed);
		std::uniform_int_distribution<uint32_t> uniform;
		mSessionId = std::to_string(uniform(generator));
	}
>>>>>>> 769f26e9
}

Description::Description(const string &sdp, string typeString)
    : Description(sdp, !typeString.empty() ? stringToType(typeString) : Type::Unspec,
                  Role::ActPass) {}

Description::Type Description::type() const { return mType; }

string Description::typeString() const { return typeToString(mType); }

Description::Role Description::role() const { return mRole; }

string Description::bundleMid() const {
	// Get the mid of the first media
	return !mEntries.empty() ? mEntries[0]->mid() : "0";
}

std::optional<string> Description::iceUfrag() const { return mIceUfrag; }

std::optional<string> Description::icePwd() const { return mIcePwd; }

std::optional<string> Description::fingerprint() const { return mFingerprint; }

bool Description::ended() const { return mEnded; }

void Description::hintType(Type type) {
	if (mType == Type::Unspec) {
		mType = type;
		if (mType == Type::Answer && mRole == Role::ActPass)
			mRole = Role::Passive; // ActPass is illegal for an answer, so default to passive
	}
}

void Description::setFingerprint(string fingerprint) {
	mFingerprint.emplace(std::move(fingerprint));
}

bool Description::hasCandidate(const Candidate &candidate) const {
	for (const Candidate &other : mCandidates)
		if (candidate == other)
			return true;

	return false;
}

void Description::addCandidate(Candidate candidate) {
	candidate.hintMid(bundleMid());

	for (const Candidate &other : mCandidates)
		if (candidate == other)
			return;

	mCandidates.emplace_back(std::move(candidate));
}

void Description::addCandidates(std::vector<Candidate> candidates) {
	for (Candidate candidate : candidates)
		addCandidate(std::move(candidate));
}

void Description::endCandidates() { mEnded = true; }

std::vector<Candidate> Description::extractCandidates() {
	std::vector<Candidate> result;
	std::swap(mCandidates, result);
	mEnded = false;
	return result;
}

Description::operator string() const { return generateSdp("\r\n"); }

string Description::generateSdp(string_view eol) const {
	std::ostringstream sdp;

	// Header
	sdp << "v=0" << eol;
	sdp << "o=" << mUsername << " " << mSessionId << " 0 IN IP4 127.0.0.1" << eol;
	sdp << "s=-" << eol;
	sdp << "t=0 0" << eol;

	// Bundle
	// see Negotiating Media Multiplexing Using the Session Description Protocol
	// https://tools.ietf.org/html/draft-ietf-mmusic-sdp-bundle-negotiation-54
	sdp << "a=group:BUNDLE";
	for (const auto &entry : mEntries)
		sdp << ' ' << entry->mid();
	sdp << eol;

	// Lip-sync
	std::ostringstream lsGroup;
	for (const auto &entry : mEntries)
		if (entry != mApplication)
			lsGroup << ' ' << entry->mid();

	if (!lsGroup.str().empty())
		sdp << "a=group:LS" << lsGroup.str() << eol;

	// Session-level attributes
	sdp << "a=msid-semantic:WMS *" << eol;
	sdp << "a=setup:" << mRole << eol;

	if (mIceUfrag)
		sdp << "a=ice-ufrag:" << *mIceUfrag << eol;
	if (mIcePwd)
		sdp << "a=ice-pwd:" << *mIcePwd << eol;
	if (!mEnded)
		sdp << "a=ice-options:trickle" << eol;
	if (mFingerprint)
		sdp << "a=fingerprint:sha-256 " << *mFingerprint << eol;

	auto cand = defaultCandidate();
	const string addr = cand && cand->isResolved()
	                        ? (string(cand->family() == Candidate::Family::Ipv6 ? "IP6" : "IP4") +
	                           " " + *cand->address())
	                        : "IP4 0.0.0.0";
	const string port = std::to_string(
	    cand && cand->isResolved() ? *cand->port() : 9); // Port 9 is the discard protocol

	// Entries
	bool first = true;
	for (const auto &entry : mEntries) {
		sdp << entry->generateSdp(eol, addr, port);

		if (std::exchange(first, false)) {
			// Candidates
			for (const auto &candidate : mCandidates)
				sdp << string(candidate) << eol;

			if (mEnded)
				sdp << "a=end-of-candidates" << eol;
		}
	}

	return sdp.str();
}

string Description::generateApplicationSdp(string_view eol) const {
	std::ostringstream sdp;

	// Header
	sdp << "v=0" << eol;
	sdp << "o=" << mUsername << " " << mSessionId << " 0 IN IP4 127.0.0.1" << eol;
	sdp << "s=-" << eol;
	sdp << "t=0 0" << eol;

	auto cand = defaultCandidate();
	const string addr = cand && cand->isResolved()
	                        ? (string(cand->family() == Candidate::Family::Ipv6 ? "IP6" : "IP4") +
	                           " " + *cand->address())
	                        : "IP4 0.0.0.0";
	const string port = std::to_string(
	    cand && cand->isResolved() ? *cand->port() : 9); // Port 9 is the discard protocol

	// Application
	auto app = mApplication ? mApplication : std::make_shared<Application>();
	sdp << app->generateSdp(eol, addr, port);

	// Session-level attributes
	sdp << "a=msid-semantic:WMS *" << eol;
	sdp << "a=setup:" << mRole << eol;

	if (mIceUfrag)
		sdp << "a=ice-ufrag:" << *mIceUfrag << eol;
	if (mIcePwd)
		sdp << "a=ice-pwd:" << *mIcePwd << eol;
	if (!mEnded)
		sdp << "a=ice-options:trickle" << eol;
	if (mFingerprint)
		sdp << "a=fingerprint:sha-256 " << *mFingerprint << eol;

	// Candidates
	for (const auto &candidate : mCandidates)
		sdp << string(candidate) << eol;

	if (mEnded)
		sdp << "a=end-of-candidates" << eol;

	return sdp.str();
}

std::optional<Candidate> Description::defaultCandidate() const {
	// Return the first host candidate with highest priority, favoring IPv4
	std::optional<Candidate> result;
	for (const auto &c : mCandidates) {
		if (c.type() == Candidate::Type::Host) {
			if (!result ||
			    (result->family() == Candidate::Family::Ipv6 &&
			     c.family() == Candidate::Family::Ipv4) ||
			    (result->family() == c.family() && result->priority() < c.priority()))
				result.emplace(c);
		}
	}
	return result;
}

shared_ptr<Description::Entry> Description::createEntry(string mline, string mid, Direction dir) {
	string type = mline.substr(0, mline.find(' '));
	if (type == "application") {
		removeApplication();
		mApplication = std::make_shared<Application>(std::move(mid));
		mEntries.emplace_back(mApplication);
		return mApplication;
	} else {
		auto media = std::make_shared<Media>(std::move(mline), std::move(mid), dir);
		mEntries.emplace_back(media);
		return media;
	}
}

void Description::removeApplication() {
	if (!mApplication)
		return;

	auto it = std::find(mEntries.begin(), mEntries.end(), mApplication);
	if (it != mEntries.end())
		mEntries.erase(it);

	mApplication.reset();
}

bool Description::hasApplication() const { return mApplication != nullptr; }

bool Description::hasAudioOrVideo() const {
	for (auto entry : mEntries)
		if (entry != mApplication)
			return true;

	return false;
}

bool Description::hasMid(string_view mid) const {
	for (const auto &entry : mEntries)
		if (entry->mid() == mid)
			return true;

	return false;
}

int Description::addMedia(Media media) {
	mEntries.emplace_back(std::make_shared<Media>(std::move(media)));
	return int(mEntries.size()) - 1;
}

int Description::addMedia(Application application) {
	removeApplication();
	mApplication = std::make_shared<Application>(std::move(application));
	mEntries.emplace_back(mApplication);
	return int(mEntries.size()) - 1;
}

int Description::addApplication(string mid) { return addMedia(Application(std::move(mid))); }

Description::Application *Description::application() { return mApplication.get(); }

int Description::addVideo(string mid, Direction dir) {
	return addMedia(Video(std::move(mid), dir));
}

int Description::addAudio(string mid, Direction dir) {
	return addMedia(Audio(std::move(mid), dir));
}

std::variant<Description::Media *, Description::Application *>
Description::media(unsigned int index) {
	if (index >= mEntries.size())
		throw std::out_of_range("Media index out of range");

	const auto &entry = mEntries[index];
	if (entry == mApplication) {
		auto result = dynamic_cast<Application *>(entry.get());
		if (!result)
			throw std::logic_error("Bad type of application in description");
		return result;
	} else {
		auto result = dynamic_cast<Media *>(entry.get());
		if (!result)
			throw std::logic_error("Bad type of media in description");
		return result;
	}
}

std::variant<const Description::Media *, const Description::Application *>
Description::media(unsigned int index) const {
	if (index >= mEntries.size())
		throw std::out_of_range("Media index out of range");

	const auto &entry = mEntries[index];
	if (entry == mApplication) {
		auto result = dynamic_cast<Application *>(entry.get());
		if (!result)
			throw std::logic_error("Bad type of application in description");
		return result;
	} else {
		auto result = dynamic_cast<Media *>(entry.get());
		if (!result)
			throw std::logic_error("Bad type of media in description");
		return result;
	}
}

unsigned int Description::mediaCount() const { return unsigned(mEntries.size()); }

Description::Entry::Entry(const string &mline, string mid, Direction dir)
    : mMid(std::move(mid)), mDirection(dir) {

	unsigned int port;
	std::istringstream ss(mline);
	ss >> mType;
	ss >> port; // ignored
	ss >> mDescription;

}

void Description::Entry::setDirection(Direction dir) { mDirection = dir; }

Description::Entry::operator string() const { return generateSdp("\r\n", "IP4 0.0.0.0", "9"); }

string Description::Entry::generateSdp(string_view eol, string_view addr, string_view port) const {
	std::ostringstream sdp;
	sdp << "m=" << type() << ' ' << port << ' ' << description() << eol;
	sdp << "c=IN " << addr << eol;
	sdp << generateSdpLines(eol);

	return sdp.str();
}

string Description::Entry::generateSdpLines(string_view eol) const {
	std::ostringstream sdp;
	sdp << "a=bundle-only" << eol;
	sdp << "a=mid:" << mMid << eol;

	switch (mDirection) {
	case Direction::SendOnly:
		sdp << "a=sendonly" << eol;
		break;
	case Direction::RecvOnly:
		sdp << "a=recvonly" << eol;
		break;
	case Direction::SendRecv:
		sdp << "a=sendrecv" << eol;
		break;
	case Direction::Inactive:
		sdp << "a=inactive" << eol;
		break;
	default:
		// Ignore
		break;
	}

	for (const auto &attr : mAttributes) {
		if (attr.find("extmap") == string::npos && attr.find("rtcp-rsize") == string::npos)
			sdp << "a=" << attr << eol;
	}

	return sdp.str();
}

void Description::Entry::parseSdpLine(string_view line) {
	if (match_prefix(line, "a=")) {
		string_view attr = line.substr(2);
		auto [key, value] = parse_pair(attr);

		if (key == "mid")
			mMid = value;
		else if (attr == "sendonly")
			mDirection = Direction::SendOnly;
		else if (attr == "recvonly")
			mDirection = Direction::RecvOnly;
		else if (key == "sendrecv")
			mDirection = Direction::SendRecv;
		else if (key == "inactive")
			mDirection = Direction::Inactive;
		else if (key == "bundle-only") {
			// always added
		} else
			mAttributes.emplace_back(line.substr(2));
	}
}
std::vector<string>::iterator Description::Entry::beginAttributes() { return mAttributes.begin(); }
std::vector<string>::iterator Description::Entry::endAttributes() { return mAttributes.end(); }
std::vector<string>::iterator
Description::Entry::removeAttribute(std::vector<string>::iterator it) {
	return mAttributes.erase(it);
}

void Description::Media::addSSRC(uint32_t ssrc, std::optional<string> name,
                                 std::optional<string> msid) {
	if (name)
		mAttributes.emplace_back("ssrc:" + std::to_string(ssrc) + " cname:" + *name);
	else
		mAttributes.emplace_back("ssrc:" + std::to_string(ssrc));

	if (msid)
		mAttributes.emplace_back("ssrc:" + std::to_string(ssrc) + " msid:" + *msid + " " + *msid);

	mSsrcs.emplace_back(ssrc);
}

void Description::Media::replaceSSRC(uint32_t oldSSRC, uint32_t ssrc, std::optional<string> name,
                                     std::optional<string> msid) {
	auto it = mAttributes.begin();
	while (it != mAttributes.end()) {
		if (it->find("ssrc:" + std::to_string(oldSSRC)) == 0) {
			it = mAttributes.erase(it);
		} else
			it++;
	}
	addSSRC(ssrc, std::move(name), std::move(msid));
}

void Description::Media::removeSSRC(uint32_t oldSSRC) {
	auto it = mAttributes.begin();
	while (it != mAttributes.end()) {
		if (it->find("ssrc:" + std::to_string(oldSSRC)) == 0) {
			it = mAttributes.erase(it);
		} else
			it++;
	}
}

bool Description::Media::hasSSRC(uint32_t ssrc) {
	return std::find(mSsrcs.begin(), mSsrcs.end(), ssrc) != mSsrcs.end();
}

void Description::Media::addSSRC(uint32_t ssrc, std::string name) {
    mAttributes.emplace_back("ssrc:" + std::to_string(ssrc) + " cname:" + name);
}

Description::Application::Application(string mid)
    : Entry("application 9 UDP/DTLS/SCTP", std::move(mid), Direction::SendRecv) {}

string Description::Application::description() const {
	return Entry::description() + " webrtc-datachannel";
}

Description::Application Description::Application::reciprocate() const {
	Application reciprocated(*this);

	reciprocated.mMaxMessageSize.reset();

	return reciprocated;
}

string Description::Application::generateSdpLines(string_view eol) const {
	std::ostringstream sdp;
	sdp << Entry::generateSdpLines(eol);

	if (mSctpPort)
		sdp << "a=sctp-port:" << *mSctpPort << eol;

	if (mMaxMessageSize)
		sdp << "a=max-message-size:" << *mMaxMessageSize << eol;

	return sdp.str();
}

void Description::Application::parseSdpLine(string_view line) {
	if (match_prefix(line, "a=")) {
		string_view attr = line.substr(2);
		auto [key, value] = parse_pair(attr);

		if (key == "sctp-port") {
			mSctpPort = to_integer<uint16_t>(value);
		} else if (key == "max-message-size") {
			mMaxMessageSize = to_integer<size_t>(value);
		} else {
			Entry::parseSdpLine(line);
		}
	} else {
		Entry::parseSdpLine(line);
	}
}

Description::Media::Media(const string &sdp) : Entry(sdp, "", Direction::Unknown) {
	std::istringstream ss(sdp);
	string line;
	while (std::getline(ss, line) || !line.empty()) {
		trim_end(line);
		parseSdpLine(line);
	}

	if (mid().empty())
		throw std::invalid_argument("Missing mid in media SDP");
}

Description::Media::Media(const string &mline, string mid, Direction dir)
    : Entry(mline, std::move(mid), dir) {}

string Description::Media::description() const {
	std::ostringstream desc;
	desc << Entry::description();
	for (auto it = mRtpMap.begin(); it != mRtpMap.end(); ++it)
		desc << ' ' << it->first;

	return desc.str();
}

Description::Media Description::Media::reciprocate() const {
	Media reciprocated(*this);

	// Invert direction
	switch (direction()) {
	case Direction::RecvOnly:
		reciprocated.setDirection(Direction::SendOnly);
		break;
	case Direction::SendOnly:
		reciprocated.setDirection(Direction::RecvOnly);
		break;
	default:
		// We are good
		break;
	}

	return reciprocated;
}

Description::Media::RTPMap &Description::Media::getFormat(int fmt) {
	auto it = mRtpMap.find(fmt);
	if (it != mRtpMap.end())
		return it->second;

	throw std::invalid_argument("m-line index is out of bounds");
}

Description::Media::RTPMap &Description::Media::getFormat(const string &fmt) {
	for (auto it = mRtpMap.begin(); it != mRtpMap.end(); ++it)
		if (it->second.format == fmt)
			return it->second;

	throw std::invalid_argument("format was not found");
}

void Description::Media::removeFormat(const string &fmt) {
	auto it = mRtpMap.begin();
	std::vector<int> remed;

	// Remove the actual formats
	while (it != mRtpMap.end()) {
		if (it->second.format == fmt) {
			remed.emplace_back(it->first);
			it = mRtpMap.erase(it);
		} else {
			it++;
		}
	}

	// Remove any other rtpmaps that depend on the formats we just removed
	it = mRtpMap.begin();
	while (it != mRtpMap.end()) {
		auto it2 = it->second.fmtps.begin();
		bool rem = false;
		while (it2 != it->second.fmtps.end()) {
			if (it2->find("apt=") == 0) {
				for (auto remid : remed) {
					if (it2->find(std::to_string(remid)) != string::npos) {
						std::cout << *it2 << ' ' << remid << std::endl;
						it = mRtpMap.erase(it);
						rem = true;
						break;
					}
				}
				break;
			}
			it2++;
		}
		if (!rem)
			it++;
	}
}

<<<<<<< HEAD
void Description::Video::addVideoCodec(int payloadType, const string &codec) {
	RTPMap map(std::to_string(payloadType) + ' ' + codec + "/90000");
    map.addFB("nack");
    map.addFB("nack pli");
	map.addFB("goog-remb");
	if (codec == "H264") {
		// Use Constrained Baseline profile Level 4.2 (necessary for Firefox)
		// https://developer.mozilla.org/en-US/docs/Web/Media/Formats/WebRTC_codecs#Supported_video_codecs
		// TODO: Should be 42E0 but 42C0 appears to be more compatible. Investigate this.
		map.fmtps.emplace_back("profile-level-id=42E02A;level-asymmetry-allowed=1");
	}
	addRTPMap(map);

	// RTX Packets
    RTPMap rtx(std::to_string(payloadType+1) + " RTP/90000");
    // TODO rtx-time is how long can a request be stashed for before needing to resend it. Needs to be parameterized
    rtx.addFB("apt=" + std::to_string(payloadType) + ";rtx-time=3000");
}

void Description::Audio::addAudioCodec(int payloadType, const string &codec) {
    // TODO This 48000/2 should be parameterized
    RTPMap map(std::to_string(payloadType) + ' ' + codec + "/48000/2");
    addRTPMap(map);
}

void Description::Video::addH264Codec(int pt) { addVideoCodec(pt, "H264"); }

void Description::Video::addVP8Codec(int payloadType) { addVideoCodec(payloadType, "VP8"); }

void Description::Video::addVP9Codec(int payloadType) { addVideoCodec(payloadType, "VP9"); }
=======
void Description::Video::addVideoCodec(int payloadType, string codec,
                                       std::optional<string> profile) {
	RTPMap map(std::to_string(payloadType) + ' ' + codec + "/90000");
	map.addFB("nack");
	map.addFB("nack pli");
	//    map.addFB("ccm fir");
	map.addFB("goog-remb");
	if (profile)
		map.fmtps.emplace_back(*profile);
	addRTPMap(map);

	/* TODO
	 *  TIL that Firefox does not properly support the negotiation of RTX! It works, but doesn't
	 * negotiate the SSRC so we have no idea what SSRC is RTX going to be. Three solutions: One) we
	 * don't negotitate it and (maybe) break RTX support with Edge. Two) we do negotiate it and
	 * rebuild the original packet before we send it distribute it to each track. Three) we complain
	 * to mozilla. This one probably won't do much.
	 */
	// RTX Packets
	// RTPMap rtx(std::to_string(payloadType+1) + " rtx/90000");
	// // TODO rtx-time is how long can a request be stashed for before needing to resend it.
	// Needs to be parameterized rtx.addAttribute("apt=" + std::to_string(payloadType) +
	// ";rtx-time=3000"); addRTPMap(rtx);
}

void Description::Audio::addAudioCodec(int payloadType, string codec,
                                       std::optional<string> profile) {
	// TODO This 48000/2 should be parameterized
	RTPMap map(std::to_string(payloadType) + ' ' + codec + "/48000/2");
	if (profile)
		map.fmtps.emplace_back(*profile);
	addRTPMap(map);
}

void Description::Media::addRTXCodec(unsigned int payloadType, unsigned int originalPayloadType,
                                     unsigned int clockRate) {
	RTPMap map(std::to_string(payloadType) + " RTX/" + std::to_string(clockRate));
	map.fmtps.emplace_back("apt=" + std::to_string(originalPayloadType));
	addRTPMap(map);
}

void Description::Video::addH264Codec(int pt, std::optional<string> profile) { addVideoCodec(pt, "H264", profile); }

void Description::Video::addVP8Codec(int payloadType) { addVideoCodec(payloadType, "VP8", nullopt); }

void Description::Video::addVP9Codec(int payloadType) { addVideoCodec(payloadType, "VP9", nullopt); }
>>>>>>> 769f26e9

void Description::Media::setBitrate(int bitrate) { mBas = bitrate; }

int Description::Media::getBitrate() const { return mBas; }

bool Description::Media::hasPayloadType(int payloadType) const {
	return mRtpMap.find(payloadType) != mRtpMap.end();
}

string Description::Media::generateSdpLines(string_view eol) const {
	std::ostringstream sdp;
	if (mBas >= 0)
		sdp << "b=AS:" << mBas << eol;

	sdp << Entry::generateSdpLines(eol);
	sdp << "a=rtcp-mux" << eol;

	for (auto it = mRtpMap.begin(); it != mRtpMap.end(); ++it) {
		auto &map = it->second;

		// Create the a=rtpmap
		sdp << "a=rtpmap:" << map.pt << ' ' << map.format << '/' << map.clockRate;
		if (!map.encParams.empty())
			sdp << '/' << map.encParams;
		sdp << eol;

		for (const auto &val : map.rtcpFbs) {
			if (val != "transport-cc")
				sdp << "a=rtcp-fb:" << map.pt << ' ' << val << eol;
		}
		for (const auto &val : map.fmtps)
			sdp << "a=fmtp:" << map.pt << ' ' << val << eol;
	}

	return sdp.str();
}

void Description::Media::parseSdpLine(string_view line) {
	if (match_prefix(line, "a=")) {
		string_view attr = line.substr(2);
		auto [key, value] = parse_pair(attr);

		if (key == "rtpmap") {
			auto pt = Description::Media::RTPMap::parsePT(value);
			auto it = mRtpMap.find(pt);
			if (it == mRtpMap.end()) {
				it = mRtpMap.insert(std::make_pair(pt, Description::Media::RTPMap(value))).first;
			} else {
				it->second.setMLine(value);
			}
		} else if (key == "rtcp-fb") {
			size_t p = value.find(' ');
			int pt = to_integer<int>(value.substr(0, p));
			auto it = mRtpMap.find(pt);
			if (it == mRtpMap.end()) {
				it = mRtpMap.insert(std::make_pair(pt, Description::Media::RTPMap())).first;
			}
			it->second.rtcpFbs.emplace_back(value.substr(p + 1));
		} else if (key == "fmtp") {
			size_t p = value.find(' ');
			int pt = to_integer<int>(value.substr(0, p));
			auto it = mRtpMap.find(pt);
			if (it == mRtpMap.end())
				it = mRtpMap.insert(std::make_pair(pt, Description::Media::RTPMap())).first;
			it->second.fmtps.emplace_back(value.substr(p + 1));
		} else if (key == "rtcp-mux") {
			// always added
		} else if (key == "ssrc") {
			mSsrcs.emplace_back(std::stoul(string(value)));
		} else {
			Entry::parseSdpLine(line);
		}
	} else if (match_prefix(line, "b=AS")) {
		mBas = to_integer<int>(line.substr(line.find(':') + 1));
	} else {
		Entry::parseSdpLine(line);
	}
}

<<<<<<< HEAD
void Description::Media::addRTPMap(const Description::Media::RTPMap& map) {
    mRtpMap.emplace(map.pt, map);
}

Description::Media::RTPMap::RTPMap(string_view mline) {
=======
void Description::Media::addRTPMap(const Description::Media::RTPMap &map) {
	mRtpMap.emplace(map.pt, map);
}

std::vector<uint32_t> Description::Media::getSSRCs() {
	std::vector<uint32_t> vec;
	for (auto &val : mAttributes) {
		PLOG_DEBUG << val;
		if (val.find("ssrc:") == 0) {
			vec.emplace_back(std::stoul(string(val.substr(5, val.find(" ")))));
		}
	}
	return vec;
}

std::map<int, Description::Media::RTPMap>::iterator Description::Media::beginMaps() {
	return mRtpMap.begin();
}

std::map<int, Description::Media::RTPMap>::iterator Description::Media::endMaps() {
	return mRtpMap.end();
}

std::map<int, Description::Media::RTPMap>::iterator
Description::Media::removeMap(std::map<int, Description::Media::RTPMap>::iterator iterator) {
	return mRtpMap.erase(iterator);
}

Description::Media::RTPMap::RTPMap(string_view mline) { setMLine(mline); }

void Description::Media::RTPMap::removeFB(const string &str) {
	auto it = rtcpFbs.begin();
	while (it != rtcpFbs.end()) {
		if (it->find(str) != string::npos) {
			it = rtcpFbs.erase(it);
		} else
			it++;
	}
}

void Description::Media::RTPMap::addFB(const string &str) { rtcpFbs.emplace_back(str); }

int Description::Media::RTPMap::parsePT(string_view view) {
	size_t p = view.find(' ');

	return to_integer<int>(view.substr(0, p));
}

void Description::Media::RTPMap::setMLine(string_view mline) {
>>>>>>> 769f26e9
	size_t p = mline.find(' ');

	this->pt = to_integer<int>(mline.substr(0, p));

	string_view line = mline.substr(p + 1);
	size_t spl = line.find('/');
	this->format = line.substr(0, spl);

	line = line.substr(spl + 1);
	spl = line.find('/');
	if (spl == string::npos) {
		spl = line.find(' ');
	}
	if (spl == string::npos)
		this->clockRate = to_integer<int>(line);
	else {
		this->clockRate = to_integer<int>(line.substr(0, spl));
<<<<<<< HEAD
		this->encParams = line.substr(spl+1);
	}
}

void Description::Media::RTPMap::removeFB(const string &str) {
	auto it = rtcpFbs.begin();
	while (it != rtcpFbs.end()) {
		if (it->find(str) != std::string::npos) {
			it = rtcpFbs.erase(it);
		} else
			it++;
=======
		this->encParams = line.substr(spl + 1);
>>>>>>> 769f26e9
	}
}

Description::Audio::Audio(string mid, Direction dir)
    : Media("audio 9 UDP/TLS/RTP/SAVPF", std::move(mid), dir) {}

<<<<<<< HEAD
void Description::Audio::addOpusCodec(int payloadType) {
    addAudioCodec(payloadType, "OPUS");
}
=======
void Description::Audio::addOpusCodec(int payloadType, std::optional<string> profile) { addAudioCodec(payloadType, "OPUS", profile); }
>>>>>>> 769f26e9

Description::Video::Video(string mid, Direction dir)
    : Media("video 9 UDP/TLS/RTP/SAVPF", std::move(mid), dir) {}

Description::Type Description::stringToType(const string &typeString) {
	using TypeMap_t = std::unordered_map<string, Type>;
	static const TypeMap_t TypeMap = {{"unspec", Type::Unspec},
	                                  {"offer", Type::Offer},
	                                  {"answer", Type::Answer},
	                                  {"pranswer", Type::Pranswer},
	                                  {"rollback", Type::Rollback}};
	auto it = TypeMap.find(typeString);
	return it != TypeMap.end() ? it->second : Type::Unspec;
}

string Description::typeToString(Type type) {
	switch (type) {
	case Type::Unspec:
		return "unspec";
	case Type::Offer:
		return "offer";
	case Type::Answer:
		return "answer";
	case Type::Pranswer:
		return "pranswer";
	case Type::Rollback:
		return "rollback";
	default:
		return "unknown";
	}
}

} // namespace rtc

std::ostream &operator<<(std::ostream &out, const rtc::Description &description) {
	return out << std::string(description);
}

std::ostream &operator<<(std::ostream &out, rtc::Description::Type type) {
	return out << rtc::Description::typeToString(type);
}

std::ostream &operator<<(std::ostream &out, rtc::Description::Role role) {
	using Role = rtc::Description::Role;
	const char *str;
	// Used for SDP generation, do not change
	switch (role) {
	case Role::Active:
		str = "active";
		break;
	case Role::Passive:
		str = "passive";
		break;
	default:
		str = "actpass";
		break;
	}
	return out << str;
}<|MERGE_RESOLUTION|>--- conflicted
+++ resolved
@@ -70,16 +70,8 @@
     : mType(Type::Unspec), mRole(role) {
 	hintType(type);
 
-<<<<<<< HEAD
-	auto seed = static_cast<unsigned int>(system_clock::now().time_since_epoch().count());
-	std::default_random_engine generator(seed);
-	std::uniform_int_distribution<uint32_t> uniform;
-	mSessionId = std::to_string(uniform(generator));
-
-=======
 	int index = -1;
 	std::shared_ptr<Entry> current;
->>>>>>> 769f26e9
 	std::istringstream ss(sdp);
 	std::shared_ptr<Entry> current;
 
@@ -131,9 +123,6 @@
 		} else if (current) {
 			current->parseSdpLine(std::move(line));
 		}
-<<<<<<< HEAD
-	};
-=======
 	}
 
 	if (mUsername.empty())
@@ -145,7 +134,6 @@
 		std::uniform_int_distribution<uint32_t> uniform;
 		mSessionId = std::to_string(uniform(generator));
 	}
->>>>>>> 769f26e9
 }
 
 Description::Description(const string &sdp, string typeString)
@@ -716,38 +704,6 @@
 	}
 }
 
-<<<<<<< HEAD
-void Description::Video::addVideoCodec(int payloadType, const string &codec) {
-	RTPMap map(std::to_string(payloadType) + ' ' + codec + "/90000");
-    map.addFB("nack");
-    map.addFB("nack pli");
-	map.addFB("goog-remb");
-	if (codec == "H264") {
-		// Use Constrained Baseline profile Level 4.2 (necessary for Firefox)
-		// https://developer.mozilla.org/en-US/docs/Web/Media/Formats/WebRTC_codecs#Supported_video_codecs
-		// TODO: Should be 42E0 but 42C0 appears to be more compatible. Investigate this.
-		map.fmtps.emplace_back("profile-level-id=42E02A;level-asymmetry-allowed=1");
-	}
-	addRTPMap(map);
-
-	// RTX Packets
-    RTPMap rtx(std::to_string(payloadType+1) + " RTP/90000");
-    // TODO rtx-time is how long can a request be stashed for before needing to resend it. Needs to be parameterized
-    rtx.addFB("apt=" + std::to_string(payloadType) + ";rtx-time=3000");
-}
-
-void Description::Audio::addAudioCodec(int payloadType, const string &codec) {
-    // TODO This 48000/2 should be parameterized
-    RTPMap map(std::to_string(payloadType) + ' ' + codec + "/48000/2");
-    addRTPMap(map);
-}
-
-void Description::Video::addH264Codec(int pt) { addVideoCodec(pt, "H264"); }
-
-void Description::Video::addVP8Codec(int payloadType) { addVideoCodec(payloadType, "VP8"); }
-
-void Description::Video::addVP9Codec(int payloadType) { addVideoCodec(payloadType, "VP9"); }
-=======
 void Description::Video::addVideoCodec(int payloadType, string codec,
                                        std::optional<string> profile) {
 	RTPMap map(std::to_string(payloadType) + ' ' + codec + "/90000");
@@ -794,7 +750,6 @@
 void Description::Video::addVP8Codec(int payloadType) { addVideoCodec(payloadType, "VP8", nullopt); }
 
 void Description::Video::addVP9Codec(int payloadType) { addVideoCodec(payloadType, "VP9", nullopt); }
->>>>>>> 769f26e9
 
 void Description::Media::setBitrate(int bitrate) { mBas = bitrate; }
 
@@ -874,13 +829,6 @@
 	}
 }
 
-<<<<<<< HEAD
-void Description::Media::addRTPMap(const Description::Media::RTPMap& map) {
-    mRtpMap.emplace(map.pt, map);
-}
-
-Description::Media::RTPMap::RTPMap(string_view mline) {
-=======
 void Description::Media::addRTPMap(const Description::Media::RTPMap &map) {
 	mRtpMap.emplace(map.pt, map);
 }
@@ -930,7 +878,6 @@
 }
 
 void Description::Media::RTPMap::setMLine(string_view mline) {
->>>>>>> 769f26e9
 	size_t p = mline.find(' ');
 
 	this->pt = to_integer<int>(mline.substr(0, p));
@@ -948,34 +895,14 @@
 		this->clockRate = to_integer<int>(line);
 	else {
 		this->clockRate = to_integer<int>(line.substr(0, spl));
-<<<<<<< HEAD
-		this->encParams = line.substr(spl+1);
-	}
-}
-
-void Description::Media::RTPMap::removeFB(const string &str) {
-	auto it = rtcpFbs.begin();
-	while (it != rtcpFbs.end()) {
-		if (it->find(str) != std::string::npos) {
-			it = rtcpFbs.erase(it);
-		} else
-			it++;
-=======
 		this->encParams = line.substr(spl + 1);
->>>>>>> 769f26e9
 	}
 }
 
 Description::Audio::Audio(string mid, Direction dir)
     : Media("audio 9 UDP/TLS/RTP/SAVPF", std::move(mid), dir) {}
 
-<<<<<<< HEAD
-void Description::Audio::addOpusCodec(int payloadType) {
-    addAudioCodec(payloadType, "OPUS");
-}
-=======
 void Description::Audio::addOpusCodec(int payloadType, std::optional<string> profile) { addAudioCodec(payloadType, "OPUS", profile); }
->>>>>>> 769f26e9
 
 Description::Video::Video(string mid, Direction dir)
     : Media("video 9 UDP/TLS/RTP/SAVPF", std::move(mid), dir) {}
