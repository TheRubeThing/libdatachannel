/*
 * libdatachannel streamer example
 * Copyright (c) 2020 Filip Klembara (in2core)
 *
 * This program is free software; you can redistribute it and/or
 * modify it under the terms of the GNU General Public License
 * as published by the Free Software Foundation; either version 2
 * of the License, or (at your option) any later version.
 *
 * This program is distributed in the hope that it will be useful,
 * but WITHOUT ANY WARRANTY; without even the implied warranty of
 * MERCHANTABILITY or FITNESS FOR A PARTICULAR PURPOSE.  See the
 * GNU General Public License for more details.
 *
 * You should have received a copy of the GNU General Public License
 * along with this program; If not, see <http://www.gnu.org/licenses/>.
 */

#include "fileparser.hpp"
#include <fstream>

using namespace std;

FileParser::FileParser(string directory, string extension, uint32_t samplesPerSecond, bool loop): sampleDuration_us(1000 * 1000 / samplesPerSecond), StreamSource() {
    this->directory = directory;
    this->extension = extension;
    this->loop = loop;
}

void FileParser::start() {
<<<<<<< HEAD
	sampleTime_us = -sampleDuration_us;
=======
    sampleTime_us = std::numeric_limits<uint64_t>::max() - sampleDuration_us + 1;
>>>>>>> 58fbc83d
    loadNextSample();
}

void FileParser::stop() {
    StreamSource::stop();
    counter = -1;
}

void FileParser::loadNextSample() {
    string frame_id = to_string(++counter);

    string url = directory + "/sample-" + frame_id + extension;
    ifstream source(url, ios_base::binary);
    if (!source) {
        if (loop && counter > 0) {
            loopTimestampOffset = sampleTime_us;
            counter = -1;
            loadNextSample();
            return;
        }
        sample = {};
        return;
    }

    vector<uint8_t> fileContents((std::istreambuf_iterator<char>(source)), std::istreambuf_iterator<char>());
    sample = *reinterpret_cast<vector<byte> *>(&fileContents);
    sampleTime_us += sampleDuration_us;
}<|MERGE_RESOLUTION|>--- conflicted
+++ resolved
@@ -28,11 +28,7 @@
 }
 
 void FileParser::start() {
-<<<<<<< HEAD
-	sampleTime_us = -sampleDuration_us;
-=======
     sampleTime_us = std::numeric_limits<uint64_t>::max() - sampleDuration_us + 1;
->>>>>>> 58fbc83d
     loadNextSample();
 }
 
